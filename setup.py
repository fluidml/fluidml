--- conflicted
+++ resolved
@@ -14,10 +14,7 @@
                                    "pytorch-nlp",
                                    "pyyaml",
                                    "sklearn",
-<<<<<<< HEAD
                                    "torch",
-                                   "dict-hash"]})
-=======
+                                   "dict-hash",
                                    "torch"]},
-      tests_require=['pytest'])
->>>>>>> 10ec0ee5
+      tests_require=['pytest'])