--- conflicted
+++ resolved
@@ -130,27 +130,23 @@
         with self.lock:
             self.results_store.delete(name=name, task_name=task_name, task_unique_config=task_unique_config)
 
-<<<<<<< HEAD
+    def delete_run(
+            self,
+            task_name: Optional[str] = None,
+            task_unique_config: Optional[Union[Dict, MetaDict]] = None
+    ):
+        """ Deletes run with specified name from results store """
+        task_name = task_name if task_name is not None else self.name
+        task_unique_config = task_unique_config if task_unique_config is not None else self.unique_config
+
+        with self.lock:
+            self.results_store.delete_run(task_name=task_name, task_unique_config=task_unique_config)
+
     def get_store_context(
             self,
             task_name: Optional[str] = None,
             task_unique_config: Optional[Union[Dict, MetaDict]] = None
     ) -> Any:
-=======
-    def delete_run(
-            self,
-            task_name: Optional[str] = None,
-            task_unique_config: Optional[Dict] = None
-    ):
-        """ Deletes run with specified name from results store """
-        task_name = task_name if task_name is not None else self.name
-        task_unique_config = task_unique_config if task_unique_config is not None else self.unique_config
-
-        with self.lock:
-            self.results_store.delete_run(task_name=task_name, task_unique_config=task_unique_config)
-
-    def get_store_context(self, task_name: Optional[str] = None, task_unique_config: Optional[Dict] = None) -> Any:
->>>>>>> 17ad44bc
         """ Wrapper to get store specific storage context, e.g. the current run directory for Local File Store """
         task_name = task_name if task_name is not None else self.name
         task_unique_config = task_unique_config if task_unique_config is not None else self.unique_config
