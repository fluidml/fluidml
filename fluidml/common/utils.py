--- conflicted
+++ resolved
@@ -1,8 +1,4 @@
-<<<<<<< HEAD
-from typing import Any, Dict, Callable, Union, Tuple
-=======
-from typing import Any, Dict, Callable, Optional
->>>>>>> 10ec0ee5
+from typing import Any, Dict, Callable, Union, Tuple, Optional
 
 from fluidml.common import Task, Resource
 
