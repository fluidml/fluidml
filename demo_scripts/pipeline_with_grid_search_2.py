--- conflicted
+++ resolved
@@ -1,6 +1,5 @@
-from typing import Callable, Dict, List, Optional, Any
+from typing import List
 
-import networkx as nx
 import yaml
 import os
 
@@ -11,7 +10,6 @@
 
 def parse(in_dir: str):
     return {}
-    # a - 3
 
 
 def preprocess(pipeline: List[str]):
@@ -42,53 +40,33 @@
 a -> b -> c -> e
        \- d -/
 
-# task pipeline including grid search args
+# task pipeline once grid search args are expanded
 a1 -> b1 -> c1/d1 -> e1
                   -> e2
          -> c2/d1 -> e3
                   -> e4
 """
 
-# def get_predecessor_tasks(list_of_tasks, task):
-#     if task.predecessors:
-#         for pred_task in task.predecessors:
-#             list_of_tasks.append(pred_task)
-#             return get_predecessor_tasks(list_of_tasks, pred_task)
-#     else:
-#         return list_of_tasks
-
-
-
 
 def main():
-    TASK_TO_EXECUTE = 'featurize_tokens'
+    current_dir = os.path.dirname(os.path.realpath(__file__))
 
     # load pipeline and config (tasks are named equally)
-    current_dir = os.path.dirname(os.path.realpath(__file__))
     pipeline = yaml.safe_load(open(os.path.join(current_dir, 'pipeline.yaml'), 'r'))
     config = yaml.safe_load(open(os.path.join(current_dir, 'config.yaml'), 'r'))
 
-    tasks = {task_name: GridTaskSpec(task=TASK_TO_CALLABLE[task_name], gs_config=config[task_name])
-             for task_name in pipeline}
-
-    graph = nx.DiGraph()
+    # create task-spec objects and register dependencies (defined in pipeline.yaml)
+    tasks = {task: GridTaskSpec(task=TASK_TO_CALLABLE[task], gs_config=config[task]) for task in pipeline}
     for task_name, task in tasks.items():
         task.requires([tasks[dep] for dep in pipeline[task_name]])
-        for dep_name in pipeline[task_name]:
-            graph.add_edge(dep_name, task_name)
 
-    # list_of_tasks = get_predecessor_tasks(list_of_tasks=[tasks[TASK_TO_EXECUTE]], task=tasks[TASK_TO_EXECUTE])
+    # create list of task specs
+    tasks = [task for task in tasks.values()]
 
-    list_of_tasks = [tasks[name] for name in nx.ancestors(graph, TASK_TO_EXECUTE)] + [tasks[TASK_TO_EXECUTE]]
-
-<<<<<<< HEAD
-    flow = Flow(tasks=list_of_tasks)
-    flow.run()
-=======
+    # run tasks in parallel (GridTaskSpecs are expanded based on grid search arguments)
     with Swarm(n_bees=2) as swarm:
-        flow = Flow(swarm=swarm)
+        flow = Flow(swarm=swarm, task_to_execute='featurize_tokens')
         flow.run(tasks)
->>>>>>> cf05a9f1
 
 
 if __name__ == '__main__':
