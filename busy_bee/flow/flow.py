from collections import defaultdict
from itertools import product
<<<<<<< HEAD
from types import FunctionType
from typing import List, Any, Dict, Union, Tuple

import networkx as nx

from busy_bee.common import Task, Resource
from busy_bee.hive import Swarm
from busy_bee.flow.task_spec import TaskSpec, GridTaskSpec


class MyTask(Task):
    def __init__(self,
                 id_: int,
                 name: str,
                 task: FunctionType,
                 kwargs: Dict):
        super().__init__(id_=id_, name=name)
        self.task = task
        self.kwargs = kwargs

    def run(self, results: Dict[str, Any], resource: Resource):
        result = self.task(**self.kwargs)
        return result


def _find_list_in_dict(obj: Dict, param_grid: List) -> List:
    for key in obj:
        if isinstance(obj[key], list):
            param_grid.append([val for val in obj[key]])
        elif isinstance(obj[key], dict):
            _find_list_in_dict(obj[key], param_grid)
        else:
            continue
    return param_grid

def _replace_list_in_dict(obj: Dict, obj_copy: Dict, comb: Tuple, counter: List) -> Tuple[Dict, List]:
    for key, key_copy in zip(obj, obj_copy):
        if isinstance(obj[key], list):
            obj_copy[key_copy] = comb[len(counter)]
            counter.append(1)
        elif isinstance(obj[key], dict):
            _replace_list_in_dict(obj[key], obj_copy[key_copy], comb, counter)
        else:
            continue
    return obj_copy, counter

def split_gs_config(config_grid_search: Dict) -> List[Dict]:
    param_grid = []
    param_grid = _find_list_in_dict(config_grid_search, param_grid)
    config_copy = deepcopy(config_grid_search)
    individual_configs = []
    for comb in product(*param_grid):
        counter = []
        individual_config = _replace_list_in_dict(config_grid_search, config_copy, comb, counter)[0]
        individual_config = deepcopy(individual_config)
        individual_configs.append(individual_config)
    return individual_configs
=======
from typing import List, Any, Dict
>>>>>>> 25474bb5

from networkx import DiGraph
from networkx.algorithms.dag import topological_sort


from busy_bee.hive import Swarm
from busy_bee.common import Task
from busy_bee.flow.task_spec import BaseTaskSpec


class Flow:
    """
    A class that implements the core logic of building tasks from task specifications

    - It automatically expands the tasks based on task spec and task config
    - It extends the dependencies to the expanded tasks
    - Finally, it composes a list of tasks which are then run through the provided swarm
    """
    def __init__(self, swarm: Swarm):
        self._swarm = swarm

    @staticmethod
    def _order_task_specs(task_specs: List[BaseTaskSpec]) -> List[BaseTaskSpec]:
        # task graph
        task_graph = DiGraph()
        for spec in task_specs:
            for predecessor in spec.predecessors:
                task_graph.add_edge(predecessor, spec)

        # topological ordering
        sorted_specs = list(topological_sort(task_graph))
        return sorted_specs

    @staticmethod
    def _get_predecessor_product(expanded_tasks_by_name: Dict[str, List[Task]],
                                 task_spec: BaseTaskSpec) -> List[List[Task]]:
        predecessor_tasks = [expanded_tasks_by_name[predecessor.name] for predecessor in task_spec.predecessors]
        task_combinations = [list(item) for item in product(*predecessor_tasks)] if predecessor_tasks else [[]]
        return task_combinations

    def _generate_tasks(task_specs: List[BaseTaskSpec]) -> List[Task]:
        # keep track of expanded tasks by their names
        expanded_tasks_by_name = defaultdict(list)
        task_id = 0

        # for each task to expand
        for exp_task in task_specs:
            # get predecessor task combinations
            task_combinations = Flow._get_predecessor_product(expanded_tasks_by_name, exp_task)

            # for each combination, create a new task
            for task_combination in task_combinations:
                tasks = exp_task.build()

                # for each task that is created, add ids and dependencies
                for task in tasks:
                    task.id_ = task_id
                    task.requires(task_combination)
                    expanded_tasks_by_name[task.name].append(task)
                    task_id += 1

        # final list of tasks
        tasks = [task for expanded_tasks in expanded_tasks_by_name.values() for task in expanded_tasks]
        return tasks

<<<<<<< HEAD
    def get_list_of_tasks_new(self):

        gs_config = {}
        for task in self._tasks:
            gs_config[task.name] = task.gs_config if isinstance(task, GridTaskSpec) else task.task_kwargs

        single_run_configs = split_gs_config(config_grid_search=gs_config)

        id_to_task_dict = {}
        task_id = 0
        for config in single_run_configs:
            for exp_task in self._tasks:

                task = {'name': exp_task.name,
                        'task': exp_task.task,
                        'kwargs': config[exp_task.name],
                        'dep_kwargs': [config[dep_task.name] for dep_task in exp_task.predecessors]}

                # check if task object is already included in task dictionary, skip if yes
                if task in id_to_task_dict.values():
                    continue

                # if no, add task to task dictionary
                id_to_task_dict[task_id] = task

                # increment task_id counter
                task_id += 1

        # create graph object, to model task dependencies
        graph = nx.DiGraph()
        for id_i, task_i in id_to_task_dict.items():
            # for task_i, get kwargs of dependent tasks
            dep_kwargs = task_i['dep_kwargs']
            for id_j, task_j in id_to_task_dict.items():
                # for task_j, get kwargs
                kwargs = task_j['kwargs']
                # create an edge between task_j and task_i if task_j depends on task_i
                if kwargs in dep_kwargs:
                    graph.add_edge(id_j, id_i)

        # convert task_dict to an abstract Task class -> Interface for swarm
        id_to_task = {}
        for id_, task_dict in id_to_task_dict.items():
            if isinstance(task_dict['task'], type):
                task = task_dict['task'](id_=id_, name=task_dict['name'], **task_dict['kwargs'])
            elif isinstance(task_dict['task'], FunctionType):
                task = MyTask(id_=id_, task=task_dict['task'], name=task_dict['name'], kwargs=task_dict['kwargs'])
            else:
                raise ValueError
            id_to_task[id_] = task

        # Register dependencies
        tasks = []
        for id_, task in id_to_task.items():
            pre_task_ids = list(graph.predecessors(id_))
            task.requires([id_to_task[id_] for id_ in pre_task_ids])
            tasks.append(task)

        return tasks

    def run(self) -> Dict[str, Dict[str, Any]]:
=======
    def run(self, task_specs: List[BaseTaskSpec]) -> Dict[str, Dict[str, Any]]:
>>>>>>> 25474bb5
        """
        Runs the specified tasks and returns the results

        Args:
            task_specs (List[Union[TaskSpec, GridTaskSpec]]): list of task specifications

        Returns:
            Dict[str, Dict[str, Any]]: a nested dict of results
        """
<<<<<<< HEAD

        tasks = self.get_list_of_tasks_new()

        # run swarm
        with Swarm(n_bees=3, refresh_every=5, exit_on_error=True) as swarm:
            results = swarm.work(tasks=tasks)

        return results

        # 1. first expand the tasks that are grid searcheable

        # 2. also, take care of their dependencies

        # 3. get a final list of tasks

        # 4. run the tasks through swarm

        # 5. return results
=======
        ordered_task_specs = Flow._order_task_specs(task_specs)
        tasks = Flow._generate_tasks(ordered_task_specs)
        results = self._swarm.work(tasks)
        return results
>>>>>>> 25474bb5
<|MERGE_RESOLUTION|>--- conflicted
+++ resolved
@@ -1,97 +1,49 @@
 from collections import defaultdict
 from itertools import product
-<<<<<<< HEAD
-from types import FunctionType
-from typing import List, Any, Dict, Union, Tuple
+from typing import List, Any, Dict, Optional
 
-import networkx as nx
-
-from busy_bee.common import Task, Resource
-from busy_bee.hive import Swarm
-from busy_bee.flow.task_spec import TaskSpec, GridTaskSpec
-
-
-class MyTask(Task):
-    def __init__(self,
-                 id_: int,
-                 name: str,
-                 task: FunctionType,
-                 kwargs: Dict):
-        super().__init__(id_=id_, name=name)
-        self.task = task
-        self.kwargs = kwargs
-
-    def run(self, results: Dict[str, Any], resource: Resource):
-        result = self.task(**self.kwargs)
-        return result
-
-
-def _find_list_in_dict(obj: Dict, param_grid: List) -> List:
-    for key in obj:
-        if isinstance(obj[key], list):
-            param_grid.append([val for val in obj[key]])
-        elif isinstance(obj[key], dict):
-            _find_list_in_dict(obj[key], param_grid)
-        else:
-            continue
-    return param_grid
-
-def _replace_list_in_dict(obj: Dict, obj_copy: Dict, comb: Tuple, counter: List) -> Tuple[Dict, List]:
-    for key, key_copy in zip(obj, obj_copy):
-        if isinstance(obj[key], list):
-            obj_copy[key_copy] = comb[len(counter)]
-            counter.append(1)
-        elif isinstance(obj[key], dict):
-            _replace_list_in_dict(obj[key], obj_copy[key_copy], comb, counter)
-        else:
-            continue
-    return obj_copy, counter
-
-def split_gs_config(config_grid_search: Dict) -> List[Dict]:
-    param_grid = []
-    param_grid = _find_list_in_dict(config_grid_search, param_grid)
-    config_copy = deepcopy(config_grid_search)
-    individual_configs = []
-    for comb in product(*param_grid):
-        counter = []
-        individual_config = _replace_list_in_dict(config_grid_search, config_copy, comb, counter)[0]
-        individual_config = deepcopy(individual_config)
-        individual_configs.append(individual_config)
-    return individual_configs
-=======
-from typing import List, Any, Dict
->>>>>>> 25474bb5
-
-from networkx import DiGraph
+from networkx import DiGraph, shortest_path_length
 from networkx.algorithms.dag import topological_sort
 
-
-from busy_bee.hive import Swarm
 from busy_bee.common import Task
 from busy_bee.flow.task_spec import BaseTaskSpec
+from busy_bee.hive import Swarm
 
 
 class Flow:
-    """
-    A class that implements the core logic of building tasks from task specifications
+    """A class that implements the core logic of building tasks from task specifications
 
     - It automatically expands the tasks based on task spec and task config
     - It extends the dependencies to the expanded tasks
     - Finally, it composes a list of tasks which are then run through the provided swarm
     """
-    def __init__(self, swarm: Swarm):
+
+    def __init__(self,
+                 swarm: Swarm,
+                 task_to_execute: Optional[str] = None):
         self._swarm = swarm
+        self._task_to_execute = task_to_execute
 
-    @staticmethod
-    def _order_task_specs(task_specs: List[BaseTaskSpec]) -> List[BaseTaskSpec]:
-        # task graph
+    def _order_task_specs(self,
+                          task_specs: List[BaseTaskSpec]) -> List[BaseTaskSpec]:
+        # convert task_specs to dict, so it can be queried by name
+        name_to_task_spec = {spec.name: spec for spec in task_specs}
+
+        # task graph holding the user defined dependency structure
         task_graph = DiGraph()
         for spec in task_specs:
             for predecessor in spec.predecessors:
-                task_graph.add_edge(predecessor, spec)
+                task_graph.add_edge(predecessor.name, spec.name)
 
-        # topological ordering
-        sorted_specs = list(topological_sort(task_graph))
+        # topological ordering of tasks in graph
+        # if a specific task to execute is provided, remove non dependent tasks from graph
+        if self._task_to_execute:
+            sorted_names = list(shortest_path_length(task_graph, target=self._task_to_execute).keys())[::-1]
+        else:
+            sorted_names = list(topological_sort(task_graph))
+
+        # get sorted list of task specs
+        sorted_specs = [name_to_task_spec[name] for name in sorted_names]
         return sorted_specs
 
     @staticmethod
@@ -101,6 +53,7 @@
         task_combinations = [list(item) for item in product(*predecessor_tasks)] if predecessor_tasks else [[]]
         return task_combinations
 
+    @staticmethod
     def _generate_tasks(task_specs: List[BaseTaskSpec]) -> List[Task]:
         # keep track of expanded tasks by their names
         expanded_tasks_by_name = defaultdict(list)
@@ -126,102 +79,19 @@
         tasks = [task for expanded_tasks in expanded_tasks_by_name.values() for task in expanded_tasks]
         return tasks
 
-<<<<<<< HEAD
-    def get_list_of_tasks_new(self):
-
-        gs_config = {}
-        for task in self._tasks:
-            gs_config[task.name] = task.gs_config if isinstance(task, GridTaskSpec) else task.task_kwargs
-
-        single_run_configs = split_gs_config(config_grid_search=gs_config)
-
-        id_to_task_dict = {}
-        task_id = 0
-        for config in single_run_configs:
-            for exp_task in self._tasks:
-
-                task = {'name': exp_task.name,
-                        'task': exp_task.task,
-                        'kwargs': config[exp_task.name],
-                        'dep_kwargs': [config[dep_task.name] for dep_task in exp_task.predecessors]}
-
-                # check if task object is already included in task dictionary, skip if yes
-                if task in id_to_task_dict.values():
-                    continue
-
-                # if no, add task to task dictionary
-                id_to_task_dict[task_id] = task
-
-                # increment task_id counter
-                task_id += 1
-
-        # create graph object, to model task dependencies
-        graph = nx.DiGraph()
-        for id_i, task_i in id_to_task_dict.items():
-            # for task_i, get kwargs of dependent tasks
-            dep_kwargs = task_i['dep_kwargs']
-            for id_j, task_j in id_to_task_dict.items():
-                # for task_j, get kwargs
-                kwargs = task_j['kwargs']
-                # create an edge between task_j and task_i if task_j depends on task_i
-                if kwargs in dep_kwargs:
-                    graph.add_edge(id_j, id_i)
-
-        # convert task_dict to an abstract Task class -> Interface for swarm
-        id_to_task = {}
-        for id_, task_dict in id_to_task_dict.items():
-            if isinstance(task_dict['task'], type):
-                task = task_dict['task'](id_=id_, name=task_dict['name'], **task_dict['kwargs'])
-            elif isinstance(task_dict['task'], FunctionType):
-                task = MyTask(id_=id_, task=task_dict['task'], name=task_dict['name'], kwargs=task_dict['kwargs'])
-            else:
-                raise ValueError
-            id_to_task[id_] = task
-
-        # Register dependencies
-        tasks = []
-        for id_, task in id_to_task.items():
-            pre_task_ids = list(graph.predecessors(id_))
-            task.requires([id_to_task[id_] for id_ in pre_task_ids])
-            tasks.append(task)
-
-        return tasks
-
-    def run(self) -> Dict[str, Dict[str, Any]]:
-=======
-    def run(self, task_specs: List[BaseTaskSpec]) -> Dict[str, Dict[str, Any]]:
->>>>>>> 25474bb5
-        """
-        Runs the specified tasks and returns the results
+    def run(self,
+            task_specs: List[BaseTaskSpec]) -> Dict[str, Dict[str, Any]]:
+        """Runs the specified tasks and returns the results
 
         Args:
             task_specs (List[Union[TaskSpec, GridTaskSpec]]): list of task specifications
 
         Returns:
             Dict[str, Dict[str, Any]]: a nested dict of results
+
         """
-<<<<<<< HEAD
 
-        tasks = self.get_list_of_tasks_new()
-
-        # run swarm
-        with Swarm(n_bees=3, refresh_every=5, exit_on_error=True) as swarm:
-            results = swarm.work(tasks=tasks)
-
-        return results
-
-        # 1. first expand the tasks that are grid searcheable
-
-        # 2. also, take care of their dependencies
-
-        # 3. get a final list of tasks
-
-        # 4. run the tasks through swarm
-
-        # 5. return results
-=======
-        ordered_task_specs = Flow._order_task_specs(task_specs)
+        ordered_task_specs = self._order_task_specs(task_specs)
         tasks = Flow._generate_tasks(ordered_task_specs)
         results = self._swarm.work(tasks)
-        return results
->>>>>>> 25474bb5
+        return results